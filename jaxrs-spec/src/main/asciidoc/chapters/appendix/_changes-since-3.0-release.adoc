--- conflicted
+++ resolved
@@ -11,12 +11,9 @@
 [[changes-since-3.0-release]]
 === Changes Since 3.0 Release
 
-<<<<<<< HEAD
 * <<extensions>>: Added requirement that JAX-RS implementations MUST load
 `Extension` implementations using the `ServiceLoader` mechanism.
-=======
 * <<se-bootstrap>>: Added portable HTTP server bootstrapping on Java SE.
->>>>>>> 0ef63065
 * <<exceptionmapper>>: Added requirement that JAX-RS implementations have 
 default exception mappers.
 * <<resource_field>>: Array types may be specified for `@CookieParam`,
